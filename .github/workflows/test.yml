on:
  push:
    branches: [master]
  pull_request:

# Workaround for SHA1 on Go 1.18. There are some kinks to be worked out. See
# the tracking issue for more info: https://github.com/golang/go/issues/41682
env:
  GODEBUG: x509sha1=1

name: Test
jobs:
  test-linux:
    strategy:
      matrix:
        go-version: [1.20.x]
    runs-on: ubuntu-latest
    steps:
    - name: Install Go
      uses: actions/setup-go@v2
      with:
        go-version: ${{ matrix.go-version }}
    - name: Checkout code
      uses: actions/checkout@v2
    - name: Test
      run: go test ./...
  test-linux-tpm12:
    strategy:
      matrix:
        go-version: [1.20.x]
    runs-on: ubuntu-latest
    steps:
    - name: Install Go
      uses: actions/setup-go@v2
      with:
        go-version: ${{ matrix.go-version }}
    - name: Checkout code
      uses: actions/checkout@v2
    - name: Install libtspi
      run: sudo apt-get install -y libtspi-dev
    - name: Test
      run: go test -tags tspi ./...
  test-macos:
    strategy:
      matrix:
        go-version: [1.20.x]
    runs-on: macos-latest
    steps:
    - name: Install Go
      uses: actions/setup-go@v2
      with:
        go-version: ${{ matrix.go-version }}
    - name: Checkout code
      uses: actions/checkout@v2
      # See https://github.com/google/go-tpm-tools#macos-dev
<<<<<<< HEAD
    - name: Install openssl
      run: brew install openssl@1.1
    - name: Link openssl
      run: sudo ln -sf $(brew --prefix openssl@1.1)/include/openssl /usr/local/include
=======
>>>>>>> 3d71f101
    - name: Test
      run: C_INCLUDE_PATH="$(brew --prefix openssl@1.1)/include" LIBRARY_PATH="$(brew --prefix openssl@1.1)/lib" go test ./...
  test-windows:
    strategy:
      matrix:
        go-version: [1.20.x]
    runs-on: windows-latest
    steps:
    - name: Install Go
      uses: actions/setup-go@v2
      with:
        go-version: ${{ matrix.go-version }}
    - name: Checkout code
      uses: actions/checkout@v2
    - name: Test
      run: go build ./...<|MERGE_RESOLUTION|>--- conflicted
+++ resolved
@@ -53,13 +53,6 @@
     - name: Checkout code
       uses: actions/checkout@v2
       # See https://github.com/google/go-tpm-tools#macos-dev
-<<<<<<< HEAD
-    - name: Install openssl
-      run: brew install openssl@1.1
-    - name: Link openssl
-      run: sudo ln -sf $(brew --prefix openssl@1.1)/include/openssl /usr/local/include
-=======
->>>>>>> 3d71f101
     - name: Test
       run: C_INCLUDE_PATH="$(brew --prefix openssl@1.1)/include" LIBRARY_PATH="$(brew --prefix openssl@1.1)/lib" go test ./...
   test-windows:
