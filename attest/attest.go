--- conflicted
+++ resolved
@@ -170,7 +170,6 @@
 	return k.ak.certify(tpm.tpm, handle, nil)
 }
 
-<<<<<<< HEAD
 // Blobs returns public and private blobs to be used by tpm2.Load().
 func (k *AK) Blobs() (pub, priv []byte, err error) {
 	return k.ak.blobs()
@@ -181,14 +180,11 @@
 	// Name is used to specify a name for the key, instead of generating
 	// a random one. This property is only used on Windows.
 	Name string
-=======
-// AKConfig encapsulates parameters for minting keys.
-type AKConfig struct {
+
 	// The EK that will be used for attestation.
 	// If nil, an RSA EK with handle 0x81010001 will be used.
 	// If not nil, it must be one of EKs returned from TPM.EKs().
 	EK *EK
->>>>>>> 8af5f4e7
 }
 
 // EncryptedCredential represents encrypted parameters which must be activated
