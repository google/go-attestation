// Copyright 2019 Google Inc.
//
// Licensed under the Apache License, Version 2.0 (the "License"); you may not
// use this file except in compliance with the License. You may obtain a copy of
// the License at
//
//     http://www.apache.org/licenses/LICENSE-2.0
//
// Unless required by applicable law or agreed to in writing, software
// distributed under the License is distributed on an "AS IS" BASIS, WITHOUT
// WARRANTIES OR CONDITIONS OF ANY KIND, either express or implied. See the
// License for the specific language governing permissions and limitations under
// the License.

// +build windows

package attest

import (
	"fmt"

	tpm1 "github.com/google/go-tpm/tpm"
)

// key12 represents a Windows-managed key on a TPM1.2 TPM.
type key12 struct {
	hnd        uintptr
	pcpKeyName string
	public     []byte
}

func newKey12(hnd uintptr, pcpKeyName string, public []byte) aik {
	return &key12{
		hnd:        hnd,
		pcpKeyName: pcpKeyName,
		public:     public,
	}
}

func (k *key12) marshal() ([]byte, error) {
	out := serializedKey{
		Encoding:   keyEncodingOSManaged,
		TPMVersion: TPMVersion12,
		Name:       k.pcpKeyName,
		Public:     k.public,
	}
	return out.Serialize()
}

func (k *key12) activateCredential(tpm *platformTPM, in EncryptedCredential) ([]byte, error) {
	secretKey, err := tpm.pcp.ActivateCredential(k.hnd, in.Credential)
	if err != nil {
		return nil, err
	}
	return decryptCredential(secretKey, in.Secret)
}

<<<<<<< HEAD
// Quote returns a quote over the platform state, signed by the key.
func (k *key12) Quote(t *TPM, nonce []byte, alg HashAlg) (*Quote, error) {
=======
func (k *key12) quote(t *platformTPM, nonce []byte, alg HashAlg) (*Quote, error) {
>>>>>>> c251eb0f
	if alg != HashSHA1 {
		return nil, fmt.Errorf("only SHA1 algorithms supported on TPM 1.2, not HashAlg(%v)", alg)
	}

	tpmKeyHnd, err := t.pcp.TPMKeyHandle(k.hnd)
	if err != nil {
		return nil, fmt.Errorf("TPMKeyHandle() failed: %v", err)
	}

	tpm, err := t.pcp.TPMCommandInterface()
	if err != nil {
		return nil, fmt.Errorf("TPMCommandInterface() failed: %v", err)
	}

	selectedPCRs := make([]int, 24)
	for pcr, _ := range selectedPCRs {
		selectedPCRs[pcr] = pcr
	}

	sig, pcrc, err := tpm1.Quote(tpm, tpmKeyHnd, nonce, selectedPCRs[:], wellKnownAuth[:])
	if err != nil {
		return nil, fmt.Errorf("Quote() failed: %v", err)
	}
	// Construct and return TPM_QUOTE_INFO
	// Returning TPM_QUOTE_INFO allows us to verify the Quote at a higher resolution
	// and matches what go-tspi returns.
	quote, err := tpm1.NewQuoteInfo(nonce, selectedPCRs[:], pcrc)
	if err != nil {
		return nil, fmt.Errorf("failed to construct Quote Info: %v", err)
	}
	return &Quote{
		Version:   TPMVersion12,
		Quote:     quote,
		Signature: sig,
	}, nil
}

func (k *key12) close(tpm *platformTPM) error {
	return closeNCryptObject(k.hnd)
}

func (k *key12) attestationParameters() AttestationParameters {
	return AttestationParameters{
		Public: k.public,
	}
}

// key20 represents a key bound to a TPM 2.0.
type key20 struct {
	hnd uintptr

	pcpKeyName        string
	public            []byte
	createData        []byte
	createAttestation []byte
	createSignature   []byte
}

func newKey20(hnd uintptr, pcpKeyName string, public, createData, createAttest, createSig []byte) aik {
	return &key20{
		hnd:               hnd,
		pcpKeyName:        pcpKeyName,
		public:            public,
		createData:        createData,
		createAttestation: createAttest,
		createSignature:   createSig,
	}
}

func (k *key20) marshal() ([]byte, error) {
	out := serializedKey{
		Encoding:   keyEncodingOSManaged,
		TPMVersion: TPMVersion20,
		Name:       k.pcpKeyName,

		Public:            k.public,
		CreateData:        k.createData,
		CreateAttestation: k.createAttestation,
		CreateSignature:   k.createSignature,
	}
	return out.Serialize()
}

func (k *key20) activateCredential(tpm *platformTPM, in EncryptedCredential) ([]byte, error) {
	return tpm.pcp.ActivateCredential(k.hnd, append(in.Credential, in.Secret...))
}

func (k *key20) quote(t *platformTPM, nonce []byte, alg HashAlg) (*Quote, error) {
	tpmKeyHnd, err := t.pcp.TPMKeyHandle(k.hnd)
	if err != nil {
		return nil, fmt.Errorf("TPMKeyHandle() failed: %v", err)
	}

	tpm, err := t.pcp.TPMCommandInterface()
	if err != nil {
		return nil, fmt.Errorf("TPMCommandInterface() failed: %v", err)
	}
	return quote20(tpm, tpmKeyHnd, alg.goTPMAlg(), nonce)
}

func (k *key20) close(tpm *platformTPM) error {
	return closeNCryptObject(k.hnd)
}

func (k *key20) attestationParameters() AttestationParameters {
	return AttestationParameters{
		Public:            k.public,
		CreateData:        k.createData,
		CreateAttestation: k.createAttestation,
		CreateSignature:   k.createSignature,
	}
}<|MERGE_RESOLUTION|>--- conflicted
+++ resolved
@@ -55,12 +55,7 @@
 	return decryptCredential(secretKey, in.Secret)
 }
 
-<<<<<<< HEAD
-// Quote returns a quote over the platform state, signed by the key.
-func (k *key12) Quote(t *TPM, nonce []byte, alg HashAlg) (*Quote, error) {
-=======
 func (k *key12) quote(t *platformTPM, nonce []byte, alg HashAlg) (*Quote, error) {
->>>>>>> c251eb0f
 	if alg != HashSHA1 {
 		return nil, fmt.Errorf("only SHA1 algorithms supported on TPM 1.2, not HashAlg(%v)", alg)
 	}
