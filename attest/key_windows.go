// Copyright 2019 Google Inc.
//
// Licensed under the Apache License, Version 2.0 (the "License"); you may not
// use this file except in compliance with the License. You may obtain a copy of
// the License at
//
//     http://www.apache.org/licenses/LICENSE-2.0
//
// Unless required by applicable law or agreed to in writing, software
// distributed under the License is distributed on an "AS IS" BASIS, WITHOUT
// WARRANTIES OR CONDITIONS OF ANY KIND, either express or implied. See the
// License for the specific language governing permissions and limitations under
// the License.

//go:build windows
// +build windows

package attest

import (
	"crypto"
	"crypto/ecdsa"
	"crypto/rsa"
	"errors"
	"fmt"

	"github.com/google/go-tpm/legacy/tpm2"
	tpm1 "github.com/google/go-tpm/tpm"
)

// windowsAK12 represents a Windows-managed key on a TPM1.2 TPM.
type windowsAK12 struct {
	hnd        uintptr
	pcpKeyName string
	public     []byte
}

func newWindowsAK12(hnd uintptr, pcpKeyName string, public []byte) ak {
	return &windowsAK12{
		hnd:        hnd,
		pcpKeyName: pcpKeyName,
		public:     public,
	}
}

func (k *windowsAK12) marshal() ([]byte, error) {
	out := serializedKey{
		Encoding:   keyEncodingOSManaged,
		TPMVersion: TPMVersion12,
		Name:       k.pcpKeyName,
		Public:     k.public,
	}
	return out.Serialize()
}

<<<<<<< HEAD
func (k *windowsAK12) activateCredential(t tpmBase, in EncryptedCredential) ([]byte, error) {
=======
func (k *windowsKey12) activateCredential(t tpmBase, in EncryptedCredential, ek *EK) ([]byte, error) {
>>>>>>> 8af5f4e7
	tpm, ok := t.(*windowsTPM)
	if !ok {
		return nil, fmt.Errorf("expected *windowsTPM, got %T", t)
	}
	secretKey, err := tpm.pcp.ActivateCredential(k.hnd, in.Credential)
	if err != nil {
		return nil, err
	}
	return decryptCredential(secretKey, in.Secret)
}

<<<<<<< HEAD
func (k *windowsAK12) quote(tb tpmBase, nonce []byte, alg HashAlg) (*Quote, error) {
=======
func (k *windowsKey12) quote(tb tpmBase, nonce []byte, alg HashAlg, selectedPCRs []int) (*Quote, error) {
>>>>>>> 8af5f4e7
	if alg != HashSHA1 {
		return nil, fmt.Errorf("only SHA1 algorithms supported on TPM 1.2, not %v", alg)
	}
	t, ok := tb.(*windowsTPM)
	if !ok {
		return nil, fmt.Errorf("expected *windowsTPM, got %T", tb)
	}

	tpmKeyHnd, err := t.pcp.TPMKeyHandle(k.hnd)
	if err != nil {
		return nil, fmt.Errorf("TPMKeyHandle() failed: %v", err)
	}

	tpm, err := t.pcp.TPMCommandInterface()
	if err != nil {
		return nil, fmt.Errorf("TPMCommandInterface() failed: %v", err)
	}

	sig, pcrc, err := tpm1.Quote(tpm, tpmKeyHnd, nonce, selectedPCRs[:], wellKnownAuth[:])
	if err != nil {
		return nil, fmt.Errorf("Quote() failed: %v", err)
	}
	// Construct and return TPM_QUOTE_INFO
	// Returning TPM_QUOTE_INFO allows us to verify the Quote at a higher resolution
	// and matches what go-tspi returns.
	quote, err := tpm1.NewQuoteInfo(nonce, selectedPCRs[:], pcrc)
	if err != nil {
		return nil, fmt.Errorf("failed to construct Quote Info: %v", err)
	}
	return &Quote{
		Version:   TPMVersion12,
		Quote:     quote,
		Signature: sig,
	}, nil
}

func (k *windowsAK12) close(tpm tpmBase) error {
	return closeNCryptObject(k.hnd)
}

func (k *windowsAK12) attestationParameters() AttestationParameters {
	return AttestationParameters{
		Public: k.public,
	}
}
func (k *windowsAK12) certify(tb tpmBase, handle interface{}, qualifyingData []byte) (*CertificationParameters, error) {
	return nil, fmt.Errorf("not implemented")
}

func (k *windowsAK12) blobs() ([]byte, []byte, error) {
	return nil, nil, errors.New("not implemented")
}

// windowsAK20 represents a key bound to a TPM 2.0.
type windowsAK20 struct {
	hnd uintptr

	pcpKeyName        string
	public            []byte
	createData        []byte
	createAttestation []byte
	createSignature   []byte
}

func newWindowsAK20(hnd uintptr, pcpKeyName string, public, createData, createAttest, createSig []byte) ak {
	return &windowsAK20{
		hnd:               hnd,
		pcpKeyName:        pcpKeyName,
		public:            public,
		createData:        createData,
		createAttestation: createAttest,
		createSignature:   createSig,
	}
}

func (k *windowsAK20) marshal() ([]byte, error) {
	out := serializedKey{
		Encoding:   keyEncodingOSManaged,
		TPMVersion: TPMVersion20,
		Name:       k.pcpKeyName,

		Public:            k.public,
		CreateData:        k.createData,
		CreateAttestation: k.createAttestation,
		CreateSignature:   k.createSignature,
	}
	return out.Serialize()
}

<<<<<<< HEAD
func (k *windowsAK20) activateCredential(t tpmBase, in EncryptedCredential) ([]byte, error) {
=======
func (k *windowsKey20) activateCredential(t tpmBase, in EncryptedCredential, ek *EK) ([]byte, error) {
>>>>>>> 8af5f4e7
	tpm, ok := t.(*windowsTPM)
	if !ok {
		return nil, fmt.Errorf("expected *windowsTPM, got %T", t)
	}
	return tpm.pcp.ActivateCredential(k.hnd, append(in.Credential, in.Secret...))
}

<<<<<<< HEAD
func (k *windowsAK20) quote(tb tpmBase, nonce []byte, alg HashAlg) (*Quote, error) {
=======
func (k *windowsKey20) quote(tb tpmBase, nonce []byte, alg HashAlg, selectedPCRs []int) (*Quote, error) {
>>>>>>> 8af5f4e7
	t, ok := tb.(*windowsTPM)
	if !ok {
		return nil, fmt.Errorf("expected *windowsTPM, got %T", tb)
	}
	tpmKeyHnd, err := t.pcp.TPMKeyHandle(k.hnd)
	if err != nil {
		return nil, fmt.Errorf("TPMKeyHandle() failed: %v", err)
	}

	tpm, err := t.pcp.TPMCommandInterface()
	if err != nil {
		return nil, fmt.Errorf("TPMCommandInterface() failed: %v", err)
	}
	return quote20(tpm, tpmKeyHnd, alg.goTPMAlg(), nonce, selectedPCRs)
}

func (k *windowsAK20) close(tpm tpmBase) error {
	return closeNCryptObject(k.hnd)
}

func (k *windowsAK20) attestationParameters() AttestationParameters {
	return AttestationParameters{
		Public:            k.public,
		CreateData:        k.createData,
		CreateAttestation: k.createAttestation,
		CreateSignature:   k.createSignature,
	}
}

func (k *windowsAK20) certify(tb tpmBase, handle interface{}, qualifyingData []byte) (*CertificationParameters, error) {
	t, ok := tb.(*windowsTPM)
	if !ok {
		return nil, fmt.Errorf("expected *windowsTPM, got %T", tb)
	}
	h, ok := handle.(uintptr)
	if !ok {
		return nil, fmt.Errorf("expected uinptr, got %T", handle)
	}
	hnd, err := t.pcp.TPMKeyHandle(h)
	if err != nil {
		return nil, fmt.Errorf("TPMKeyHandle() failed: %v", err)
	}
	akHnd, err := t.pcp.TPMKeyHandle(k.hnd)
	if err != nil {
		return nil, fmt.Errorf("TPMKeyHandle() failed: %v", err)
	}
	tpm, err := t.pcp.TPMCommandInterface()
	if err != nil {
		return nil, fmt.Errorf("TPMCommandInterface() failed: %v", err)
	}
	scheme := tpm2.SigScheme{
		Alg:  tpm2.AlgRSASSA,
		Hash: tpm2.AlgSHA1, // PCP-created AK uses SHA1
	}
	return certify(tpm, hnd, akHnd, qualifyingData, scheme)
}

// newWindowsKey20 returns a pointer to a windowsAK20, conforming to the key interface. This
// allows the resulting windowsAK20 to be used as a signing key.
func newWindowsKey20(hnd uintptr, pcpKeyName string, pub, createData, createAttest, createSig []byte) key {
	return &windowsAK20{
		hnd:               hnd,
		pcpKeyName:        pcpKeyName,
		public:            pub,
		createData:        createData,
		createAttestation: createAttest,
		createSignature:   createSig,
	}
}

func (k *windowsAK20) blobs() ([]byte, []byte, error) {
	// TODO(hslatman): check if this is required on Windows? `newKey` seems to create
	// persistent keys with a name, so it may be possible to load the key by name instead?
	return nil, nil, errors.New("not implemented")
}

func (k *windowsAK20) certificationParameters() CertificationParameters {
	return CertificationParameters{
		Public:            k.public,
		CreateAttestation: k.createAttestation,
		CreateSignature:   k.createSignature,
	}
}

func (k *windowsAK20) decrypt(tpmBase, []byte) ([]byte, error) {
	return nil, errors.New("not implemented")
}

func (k *windowsAK20) sign(tb tpmBase, digest []byte, pub crypto.PublicKey, opts crypto.SignerOpts) ([]byte, error) {

	t, ok := tb.(*windowsTPM)
	if !ok {
		return nil, fmt.Errorf("expected *windowsTPM, got %T", tb)
	}

	rw, err := t.pcp.TPMCommandInterface()
	if err != nil {
		return nil, fmt.Errorf("error getting TPM command interface: %w", err)
	}

	hnd, err := t.pcp.TPMKeyHandle(k.hnd)
	if err != nil {
		return nil, fmt.Errorf("TPMKeyHandle() failed: %v", err)
	}

	switch p := pub.(type) {
	case *ecdsa.PublicKey:
		return signECDSA(rw, hnd, digest, p.Curve)
	case *rsa.PublicKey:
		return signRSA(rw, hnd, digest, opts)
	}

	return nil, fmt.Errorf("unsupported signing key type: %T", pub)
}<|MERGE_RESOLUTION|>--- conflicted
+++ resolved
@@ -53,11 +53,7 @@
 	return out.Serialize()
 }
 
-<<<<<<< HEAD
-func (k *windowsAK12) activateCredential(t tpmBase, in EncryptedCredential) ([]byte, error) {
-=======
-func (k *windowsKey12) activateCredential(t tpmBase, in EncryptedCredential, ek *EK) ([]byte, error) {
->>>>>>> 8af5f4e7
+func (k *windowsAK12) activateCredential(t tpmBase, in EncryptedCredential, ek *EK) ([]byte, error) {
 	tpm, ok := t.(*windowsTPM)
 	if !ok {
 		return nil, fmt.Errorf("expected *windowsTPM, got %T", t)
@@ -69,11 +65,7 @@
 	return decryptCredential(secretKey, in.Secret)
 }
 
-<<<<<<< HEAD
-func (k *windowsAK12) quote(tb tpmBase, nonce []byte, alg HashAlg) (*Quote, error) {
-=======
-func (k *windowsKey12) quote(tb tpmBase, nonce []byte, alg HashAlg, selectedPCRs []int) (*Quote, error) {
->>>>>>> 8af5f4e7
+func (k *windowsAK12) quote(tb tpmBase, nonce []byte, alg HashAlg, selectedPCRs []int) (*Quote, error) {
 	if alg != HashSHA1 {
 		return nil, fmt.Errorf("only SHA1 algorithms supported on TPM 1.2, not %v", alg)
 	}
@@ -163,11 +155,7 @@
 	return out.Serialize()
 }
 
-<<<<<<< HEAD
-func (k *windowsAK20) activateCredential(t tpmBase, in EncryptedCredential) ([]byte, error) {
-=======
-func (k *windowsKey20) activateCredential(t tpmBase, in EncryptedCredential, ek *EK) ([]byte, error) {
->>>>>>> 8af5f4e7
+func (k *windowsAK20) activateCredential(t tpmBase, in EncryptedCredential, ek *EK) ([]byte, error) {
 	tpm, ok := t.(*windowsTPM)
 	if !ok {
 		return nil, fmt.Errorf("expected *windowsTPM, got %T", t)
@@ -175,11 +163,7 @@
 	return tpm.pcp.ActivateCredential(k.hnd, append(in.Credential, in.Secret...))
 }
 
-<<<<<<< HEAD
-func (k *windowsAK20) quote(tb tpmBase, nonce []byte, alg HashAlg) (*Quote, error) {
-=======
-func (k *windowsKey20) quote(tb tpmBase, nonce []byte, alg HashAlg, selectedPCRs []int) (*Quote, error) {
->>>>>>> 8af5f4e7
+func (k *windowsAK20) quote(tb tpmBase, nonce []byte, alg HashAlg, selectedPCRs []int) (*Quote, error) {
 	t, ok := tb.(*windowsTPM)
 	if !ok {
 		return nil, fmt.Errorf("expected *windowsTPM, got %T", tb)
